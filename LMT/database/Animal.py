'''
Created on 7 sept. 2017

@author: Fab
'''

from database.Detection import *
import matplotlib.pyplot as plt
from database.Chronometer import *
import matplotlib as mpl
import numpy as np
from mpl_toolkits.mplot3d import *
import matplotlib.ticker
import math
import time
from database.Measure import *
from statistics import *
from scipy.spatial import distance
from scipy.ndimage.measurements import standard_deviation
from statistics import mean
from database.Event import EventTimeLine
from database.Point import Point
import matplotlib.patches as mpatches
        

idAnimalColor = [ None, "red","green","blue","orange"]

def getAnimalColor( animalId ):    
    return idAnimalColor[ animalId ]

class Animal():

    def __init__(self, baseId , RFID , name=None, genotype=None , user1 = None, conn = None ):
        self.baseId = baseId
        self.RFID = RFID
        self.name = name
        self.genotype = genotype
        self.user1 = user1
        self.conn = conn
        self.detectionDictionnary = {}
        

    def __str__(self):        
        return "Animal Id:{id} Name:{name} RFID:{rfid} Genotype:{genotype} User1:{user1}"\
            .format( id=self.baseId, rfid=self.RFID, name=self.name, genotype=self.genotype, user1=self.user1 )

    def getColor(self):
        return getAnimalColor( self.baseId )

    def loadDetection(self, start=None, end=None, lightLoad = False ):
        '''
        lightLoad only loads massX and massY to speed up the load. Then one can only compute basic features such as global speed of the animals
        '''
        print ( self.__str__(), ": Loading detection.")
        chrono = Chronometer("Load detection")

        self.detectionDictionnary.clear()
                
        cursor = self.conn.cursor()
        query =""
        if lightLoad == True :
            query = "SELECT FRAMENUMBER, MASS_X, MASS_Y FROM DETECTION WHERE ANIMALID={}".format( self.baseId )
        else:
            query = "SELECT FRAMENUMBER, MASS_X, MASS_Y, MASS_Z, FRONT_X, FRONT_Y, FRONT_Z, BACK_X, BACK_Y, BACK_Z,REARING,LOOK_UP,LOOK_DOWN FROM DETECTION WHERE ANIMALID={}".format( self.baseId )
            
        if ( start != None ):
            query += " AND FRAMENUMBER>={}".format(start )
        if ( end != None ):
            query += " AND FRAMENUMBER<={}".format(end )
            
        print( query )
        cursor.execute( query )
        
        rows = cursor.fetchall()
        cursor.close()    
        
        for row in rows:
            frameNumber = row[0]
            massX = row[1]
            massY = row[2]
            
            #filter detection at 0

            if ( massX < 10 ):
                continue

            if not lightLoad:
                massZ = row[3]

                frontX = row[4]
                frontY = row[5]
                frontZ = row[6]
    
                backX = row[7]
                backY = row[8]
                backZ = row[9]
    
                rearing = row[10]
                lookUp = row[11]
                lookDown = row[12]
            
                detection = Detection( massX, massY, massZ, frontX, frontY, frontZ, backX, backY, backZ, rearing, lookUp, lookDown )
            else:
                detection = Detection( massX, massY )
                
            self.detectionDictionnary[frameNumber] = detection
        
        print ( self.__str__(), " ", len( self.detectionDictionnary ) , " detections loaded in {} seconds.".format( chrono.getTimeInS( )) )
    
    def clearDetection(self):
        
        self.detectionDictionnary.clear()
    
    def getMaxDetectionT(self):
        """
        returns the timepoint of the last detection.
        """
        return sorted(self.detectionDictionnary.keys())[-1]
    
    def getTrajectoryData( self , maskingEventTimeLine=None ):
        
        keyList = sorted(self.detectionDictionnary.keys())
        
        if maskingEventTimeLine!=None:
            keyList = maskingEventTimeLine.getDictionnary()
        
        xList = []
        yList = []
        
<<<<<<< HEAD
        previousKey = 0
=======
        
>>>>>>> 73ca9713
        for key in keyList:
            
            if previousKey+1 != key:                
                xList.append( [np.nan, np.nan] )
                yList.append( [np.nan, np.nan] )
                previousKey = key
            
            a = self.detectionDictionnary.get( key )
            if ( a==None):
                xList.append( [np.nan, np.nan] )
                yList.append( [np.nan, np.nan] )
                continue
            b = self.detectionDictionnary.get( key+1 )
            if ( b==None):
                xList.append( [np.nan, np.nan] )
                yList.append( [np.nan, np.nan] )
                continue
            
            xList.append( [a.massX,b.massX] )
            yList.append( [-a.massY,-b.massY] )
        
        return xList, yList
    
    def plotTrajectory(self , show=True, color='k', maskingEventTimeLine=None, title = "" ):
        
        print ("Draw trajectory of animal " + self.name )
        
        xList, yList = self.getTrajectoryData( maskingEventTimeLine )
            
        plt.plot( xList, yList, color=color, linestyle='-', linewidth=1, alpha=0.5, label= self.name )
        plt.title( title + self.RFID )
        plt.xlim(90, 420)
        plt.ylim(-370, -40)
        
        if ( show ):
            plt.show()    


    def plotTrajectory3D(self):
        
        print ("Draw 3D trajectory")
        keyList = sorted(self.detectionDictionnary.keys())
        
        mpl.rcParams['legend.fontsize'] = 10

        fig = plt.figure()
        ax = fig.gca(projection='3d')
        theta = np.linspace(-4 * np.pi, 4 * np.pi, 100)
        
        z = np.linspace(-2, 2, 100)
        r = z**2 + 1
        x = r * np.sin(theta)
        y = r * np.cos(theta)
        
        print ( z )
        print ( r )
        print ( x )
        print ( y )
        
        xList = []
        yList = []
        zList = []
    
        for key in keyList:
            
            a = self.detectionDictionnary.get( key )
            b = self.detectionDictionnary.get( key+1 )
            if ( b==None):
                continue
            
            xList.append( a.massX )
            yList.append( a.massY )
            zList.append( a.massZ )
            
        ax.plot(xList, yList, zList, label= "Trajectory of " )
        ax.legend()
        
        plt.show()
    
    
    def getDistancePerBin(self , binFrameSize , maxFrame=None ):
        if ( maxFrame==None ):
            maxFrame= self.getMaxDetectionT()
        
        distanceList = []
        t = 0
        while ( t < maxFrame ):
            distanceBin = self.getDistance( t , t+binFrameSize )
            print( "Distance bin n:{} valeur:{}".format ( t , distanceBin ) )
            distanceList.append( distanceBin )
            t=t+binFrameSize
        
        return distanceList
     
        
    def getDistance(self , tmin=0, tmax= None ):
        print("Compute total distance min:{} max:{} ".format( tmin , tmax ))
        keyList = sorted(self.detectionDictionnary.keys())
        
        if ( tmax==None ):
            tmax= self.getMaxDetectionT()
    
        totalDistance = 0
        for key in keyList:
            
            if ( key <= tmin or key >= tmax ):
                continue
            
            a = self.detectionDictionnary.get( key )
            b = self.detectionDictionnary.get( key+1 )
                        
            if ( b==None):
                continue
            
            if (math.hypot( a.massX - b.massX, a.massY - b.massY )>85.5): #if the distance calculated between two frames is too large, discard
                continue
            
            totalDistance += math.hypot( a.massX - b.massX, a.massY - b.massY )
        
        totalDistance *= scaleFactor
            
        return totalDistance
    
    def getOrientationVector(self, t):
        
        d = self.detectionDictionnary.get( t )
        
        if d == None:
            return None

        if d.frontX == None:
            return None
        
        if d.backX == None:
            return None
        
        deltaX = d.frontX - d.backX
        deltaY = d.frontY - d.backY
        p = Point( deltaX, deltaY )
        return p

    def getSpeedVector(self, t):
        
        a = self.detectionDictionnary.get( t-1 )
        b = self.detectionDictionnary.get( t+1 )
        
        if a == None or b == None:
            return None
            
        speedVectorX = a.massX - b.massX
        speedVectorY = a.massY - b.massY

        p = Point( speedVectorX, speedVectorY )
        return p

    def getFrontSpeed(self, t):
        
        a = self.detectionDictionnary.get( t-1 )
        b = self.detectionDictionnary.get( t+1 )
        
        if a == None or b == None:
            return None
            
        speedVectorX = a.frontX - b.frontX
        speedVectorY = a.frontY - b.frontY

        p = Point( speedVectorX, speedVectorY )
        return p
    
    def getBackSpeed(self, t):
        
        a = self.detectionDictionnary.get( t-1 )
        b = self.detectionDictionnary.get( t+1 )
        
        if a == None or b == None:
            return None
            
        speedVectorX = a.backX - b.backX
        speedVectorY = a.backY - b.backY

        p = Point( speedVectorX, speedVectorY )
        return p
    
    
    def getDistanceSpecZone(self, tmin=0, tmax=None, xa=None, ya=None, xb=None, yb=None):

        keyList = sorted(self.detectionDictionnary.keys())
        
        if ( tmax==None ):
            tmax = self.getMaxDetectionT()
    
        distance = 0

        for key in keyList:
            
            if ( key <= tmin or key >= tmax ):
                #print ( 1 )
                continue
            
            a = self.detectionDictionnary.get( key )
            b = self.detectionDictionnary.get( key+1 )
            
            if ( b==None):
                continue
            
            if (a.massX<xa or a.massX>xb or a.massY<ya or a.massY>yb or b.massX<xa or b.massX>xb or b.massY<ya or b.massY>yb):
                #print ( 2 )
                continue
            
            if (math.hypot( a.massX - b.massX, a.massY - b.massY )>85.5): #if the distance calculated between two frames is too large, discard
                continue
            
            distance += math.hypot( a.massX - b.massX, a.massY - b.massY )
            
        distance *= scaleFactor
        
        return distance
    
    
    def getDistanceTo (self, t, animalB):
        '''
        determine the distance between the focal animal and another one specified in argument at one specified time point t
        check before that both animals are detected at this time point
        '''
        distanceTo = None

        if ( not ( t in animalB.detectionDictionnary ) ):
            return None

        if ( not ( t in self.detectionDictionnary ) ):
            return None
        
        if (animalB.detectionDictionnary[t].massX == None):
            return None
        
        if (math.hypot( self.detectionDictionnary[t].massX - animalB.detectionDictionnary[t].massX, self.detectionDictionnary[t].massY - animalB.detectionDictionnary[t].massY ) > 71*57/10): #if the distance calculated between the two individuals is too large, discard
            return None
        
        else:
            distanceTo = math.hypot( self.detectionDictionnary[t].massX - animalB.detectionDictionnary[t].massX, self.detectionDictionnary[t].massY - animalB.detectionDictionnary[t].massY )
            return distanceTo
        
        
    def getDistanceToPoint (self, t, xPoint, yPoint):
        '''
        determine the distance between the focal animal and a specific point in the arena at one specified time point t
        '''
        distanceToPoint = None

        if ( not ( t in self.detectionDictionnary ) ):
            return None
        
        if (math.hypot( self.detectionDictionnary[t].massX - xPoint, self.detectionDictionnary[t].massY - yPoint ) > MAX_DISTANCE_THRESHOLD): #if the distance calculated is too large, discard
            return None
        
        else:
            distanceToPoint = math.hypot( self.detectionDictionnary[t].massX - xPoint, self.detectionDictionnary[t].massY - yPoint )
            return distanceToPoint
            
    
    def getMeanBodyLength (self, tmin=0, tmax=None): 
        '''
        determine the mean body length over the time window specified
        '''
        keyList = sorted(self.detectionDictionnary.keys())
        
        if ( tmax==None ):
            tmax= self.getMaxDetectionT()
    
        bodySizeList = []

        for key in keyList:
            
            if ( key <= tmin or key >= tmax ):
                continue
            
            a = self.detectionDictionnary.get( key )
            bodySizeList.append(a.getBodySize())
            
        mean = np.nanmean(bodySizeList)
        print( "mean animal bodysize: "  , mean )
        
        self.meanBodyLength = mean
        
        return self.meanBodyLength
    
    
    def getBodyThreshold (self, tmin=0, tmax=None): 
        '''
        determine the body size threshold used to determine SAP
        '''
        keyList = sorted(self.detectionDictionnary.keys())
        
        if ( tmax==None ):
            tmax= self.getMaxDetectionT()
    
        bodySizeList = []

        for key in keyList:
            
            if ( key <= tmin or key >= tmax ):
                continue
            
            a = self.detectionDictionnary.get( key )
            bodySizeList.append(a.getBodySize())
            
        #verifier si ce calcul tourne bien:
        mean = np.nanmean(bodySizeList) + np.nanstd(bodySizeList)
        
        self.bodyThreshold = mean
        
        return self.bodyThreshold
    
    
    def getMedianBodyHeight (self, tmin=0, tmax=None): 
        '''
        determine the body size threshold used to determine SAP
        '''
        keyList = sorted(self.detectionDictionnary.keys())
        
        if ( tmax==None ):
            tmax= self.getMaxDetectionT()
    
        bodyHeightList = []

        for key in keyList:
            
            if ( key <= tmin or key >= tmax ):
                continue
            
            a = self.detectionDictionnary.get( key )
            bodyHeightList.append(a.massZ)
            
        self.medianBodyHeight = np.median(np.array(bodyHeightList))
        
        return self.medianBodyHeight
    
    
    def getThresholdMassHeight (self, tmin=0, tmax=None): 
        '''
        determine the body size height threshold used to determine whether the animal is rearing or not
        here we use the 7th decile
        '''
        keyList = sorted(self.detectionDictionnary.keys())
        
        if ( tmax==None ):
            tmax= self.getMaxDetectionT()
    
        massHeightList = []

        for key in keyList:
            
            if ( key <= tmin or key >= tmax ):
                continue
            
            a = self.detectionDictionnary.get( key )
            massHeightList.append(a.massZ)
        
        decile = 7*len(massHeightList)/10
        print("7eme decile mass:")
        print(decile)
        print("arrondi massZ:")
        print(math.ceil(decile)-1)
            
        self.eightDecileMassHeight = sorted(massHeightList)[math.ceil(decile)-1]
        
        return self.eightDecileMassHeight
    
    
    def getThresholdFrontHeight (self, tmin=0, tmax=None): 
        '''
        determine the body size height threshold used to determine whether the animal is rearing or not
        here we use the 7th decile
        '''
        keyList = sorted(self.detectionDictionnary.keys())
        
        if ( tmax==None ):
            tmax= self.getMaxDetectionT()
    
        frontHeightList = []

        for key in keyList:
            
            if ( key <= tmin or key >= tmax ):
                continue
            
            a = self.detectionDictionnary.get( key )
            frontHeightList.append(a.frontZ)
        
        decile = 7*len(frontHeightList)/10
        print("7eme decile front:")
        print(decile)
        print("arrondi frontZ:")
        print(math.ceil(decile)-1)
            
        self.eightDecileFrontHeight = sorted(frontHeightList)[math.ceil(decile)-1]
        
        return self.eightDecileFrontHeight
    
    
    def getDirection(self, t):
        '''
        determines the direction of the animal using the head and the mass center
        '''
        a = self.detectionDictionnary.get( t )
        return a.getDirection();
            
    
    def getSpeed(self , t ):
        '''
        calculate the instantaneous speed of the animal at each frame
        '''
        a = self.detectionDictionnary.get( t-1 )
        b = self.detectionDictionnary.get( t+1 )
                        
        if ( b==None or a==None):
            return None
            
        speed = math.hypot( a.massX - b.massX, a.massY - b.massY )*scaleFactor/(2/30)
        
        return speed
    
    
    def getVerticalSpeed(self , t ):
        '''
        calculate the instantaneous vertical speed of the mass center of the animal at each frame
        '''
        a = self.detectionDictionnary.get( t-1 )
        b = self.detectionDictionnary.get( t+1 )
                        
        if ( b==None or a==None):
            return None
            
        verticalSpeed = (b.massZ - a.massZ)/2
        
        return verticalSpeed
    
    
    def getSap(self, tmin=0, tmax=None, xa=None, ya=None, xb=None, yb=None):
        print("Compute number of frames in SAP in specific zone of the cage")
    
        self.getBodyThreshold( )
        self.getMedianBodyHeight()
    
        #TODO: pas mettre body threshold en self car ... c'est pas la peine.
    
        keyList = sorted(self.detectionDictionnary.keys())
    
        if ( tmax==None ):
            tmax = self.getMaxDetectionT()
    
        sapList = []
        
        for key in keyList:
            
            if ( key <= tmin or key >= tmax ):
                #print ( 1 )
                continue
            
            detection = self.detectionDictionnary.get(key);
            if (detection.massX<xa or detection.massX>xb or detection.massY<ya or detection.massY>yb or detection.massZ>self.medianBodyHeight):
                #print ( 2 )
                continue
    
            speed = self.getSpeed( key )
            if ( speed == None ):
                #print ( 3 )
                continue
    
            if (detection.getBodySize( ) >=self.bodyThreshold and speed<SPEED_THRESHOLD_LOW and detection.massZ<self.medianBodyHeight):
                #print ( 4 )
                sapList.append( detection )

        return sapList
          
      
    def getSapDictionnary(self, tmin=0, tmax=None ):
        
        self.getBodyThreshold( )
        self.getMedianBodyHeight()
        
        keyList = sorted(self.detectionDictionnary.keys())
        
        if ( tmax==None ):
            tmax = self.getMaxDetectionT()
    
        sapDictionnary = {}
        
        for key in keyList:
            
            if ( key <= tmin or key >= tmax ):
                continue
            
            detection = self.detectionDictionnary.get(key);

            speed = self.getSpeed( key )
            if ( speed == None ):
                continue

            if (detection.getBodySize( ) >=self.bodyThreshold and speed<SPEED_THRESHOLD_LOW and detection.massZ<self.medianBodyHeight):
                sapDictionnary[key] = True

        return sapDictionnary
        
    
    def getCountFramesSpecZone(self, tmin=0, tmax=None, xa=None, ya=None, xb=None, yb=None):

        keyList = sorted(self.detectionDictionnary.keys())
        
        if ( tmax==None ):
            tmax = self.getMaxDetectionT()
    
        count =0

        for key in keyList:
            
            if ( key <= tmin or key >= tmax ):
                #print ( 1 )
                continue
            
            detection = self.detectionDictionnary.get(key);
            if (detection.massX<xa or detection.massX>xb or detection.massY<ya or detection.massY>yb):
                #print ( 2 )
                continue

            count+=1
            
        return count
        
    
    def plotDistance(self, color='k' , show=True ):
        print ("Plot distance")
        keyList = sorted(self.detectionDictionnary.keys())
        
        tList = []
        distanceList = []
    
        totalDistance = 0
        for key in keyList:
            
            a = self.detectionDictionnary.get( key )
            b = self.detectionDictionnary.get( key+1 )
                        
            if ( b==None):
                continue
            
            totalDistance += math.hypot( a.massX - b.massX, a.massY - b.massY )
            
            tList.append( key / 30 / 60 )
            distanceList.append( totalDistance )
        
        #fig,ax = plt.subplots()
        plt.plot( tList, distanceList, color=color, linestyle='-', linewidth=2 , label="Cumulated distance of " + self.__str__() )
        
        #formatter = matplotlib.ticker.FuncFormatter(lambda frame, x: time.strftime('%Hh%Mm%Ss', time.gmtime( frame // 30)))
        #formatter = matplotlib.ticker.FuncFormatter(lambda frame, x: time.strftime('%Hh%Mm', time.gmtime( frame // 30)))
        #ax.xaxis.set_major_formatter( formatter )                        
        #ax.xaxis.set_minor_locator( matplotlib.ticker.MultipleLocator(30*60) )
        #ax.xaxis.set_major_locator( matplotlib.ticker.MultipleLocator(30*60*10) )
        
        plt.legend()
        
        if ( show ):
            plt.show()        
    
class AnimalPool():
    """
    Manages a pool of animals.
    """
    
    def __init__(self):

        self.animalDictionnary = {}
        
    def getAnimalDictionnary(self):
        return self.animalDictionnary
    
    def getAnimalWithId(self , id):
        return self.animalDictionnary[id]
    
    def getAnimalList(self):
        
        animalList= []
        
        for k in self.animalDictionnary:
            animal = self.animalDictionnary[k] 
            animalList.append( animal )
        
        return animalList
        
    def loadAnimals( self, conn ):
        
        print ("Loading animals.")
        
        cursor = conn.cursor()        
    
        # Check the number of row available in base
        query = "SELECT * FROM ANIMAL"
        cursor.execute( query )
        field_names = [i[0] for i in cursor.description]
        print ( "Fields available in database: " , field_names )
        
        #build query
        query = "SELECT "
        nbField = len( field_names )
        if ( nbField == 3 ):
            query+="ID,RFID,NAME"
        elif ( nbField == 4 ):
            query+="ID,RFID,NAME,GENOTYPE"
        elif ( nbField == 5 ):
            query+="ID,RFID,NAME,GENOTYPE,IND"
        
        query += " FROM ANIMAL ORDER BY GENOTYPE"
        print ( "SQL Query: " + query )
        
        cursor.execute( query )
        rows = cursor.fetchall()
        cursor.close()    
        
        self.animalDictionnary.clear()
                
        for row in rows:
            
            animal = None
            if ( len( row ) == 3 ):
                animal = Animal( row[0] , row[1] , name=row[2] , conn = conn )
            if ( len( row ) == 4 ):
                animal = Animal( row[0] , row[1] , name=row[2] , genotype=row[3] , conn = conn )
            if ( len( row ) == 5 ):
                animal = Animal( row[0] , row[1] , name=row[2] , genotype=row[3] , user1=row[4] , conn = conn )
            
            if ( animal!= None):
                self.animalDictionnary[animal.baseId] = animal
                print ( animal )
            else:
                print ( "Animal loader : error while loading animal.")
        
    def loadDetection (self , start = None, end=None , lightLoad = False ):
        for animal in self.animalDictionnary.keys():
            self.animalDictionnary[animal].loadDetection( start = start, end = end , lightLoad=lightLoad )
        
    def getGenotypeList(self):
        
        genotype = {}
        
        for k in self.animalDictionnary:
            animal = self.animalDictionnary[k] 
            genotype[animal.genotype] = True
                
        return genotype.keys()
    
    def getAnimalsWithGenotype(self, genotype ):
        
        resultList= []
        
        for k in self.animalDictionnary:
            animal = self.animalDictionnary[k] 
            if ( animal.genotype == genotype ):
                resultList.append( animal )
                
        return resultList
        
        #return [x for x in self.animalDictionnary if x.genotype==genotype ]

    def getNbAnimals(self):
        return len(self.animalDictionnary)
    
    def getMaxDetectionT(self):
        """
        returns the timepoint of the last detection of all animals
        """
        maxFrame = 0
        for animal in self.animalDictionnary:
            maxFrame = max( maxFrame, animal.getMaxDetectionT() )
        
        return maxFrame
    
    def plotTrajectory( self , show=True, maskingEventTimeLine=None , title = None, scatter = False, saveFile = None ):
        
        print( "AnimalPool: plot trajectory.")
        nbCols = len( self.getAnimalList() )+1
        fig, axes = plt.subplots( nrows = 1 , ncols = nbCols , figsize=( nbCols*4, 1*4 ) , sharex='all', sharey='all'  )
        
        if title==None:
            title="Trajectory of animals"
        
        #draw all animals
        axis = axes[0]
        legendList=[]
        for animal in self.getAnimalList():
            
            print ("Compute trajectory of animal " + animal.name )
            xList, yList = animal.getTrajectoryData( maskingEventTimeLine )                        
            print ("Draw trajectory of animal " + animal.name )
            if scatter == True:
                axis.scatter( xList, yList, color= animal.getColor() , s=1 , linewidth=1, alpha=0.05, label= animal.RFID )
                legendList.append( mpatches.Patch(color=animal.getColor(), label=animal.RFID) )
            else:
                axis.plot( xList, yList, color= animal.getColor() , linestyle='-', linewidth=1, alpha=0.5, label= animal.RFID )
                
        axis.legend( handles = legendList , loc=1 )
        
        #draw separated animals
        for animal in self.getAnimalList():
            axis = axes[self.getAnimalList().index(animal)+1]
            
            legendList=[]
            
            print ("Compute trajectory of animal " + animal.name )
            xList, yList = animal.getTrajectoryData( maskingEventTimeLine )                        
            print ("Draw trajectory of animal " + animal.name )
            if scatter == True:
                axis.scatter( xList, yList, color= animal.getColor() , s=1 , linewidth=1, alpha=0.05, label= animal.RFID )
                legendList.append( mpatches.Patch(color=animal.getColor(), label=animal.RFID) )
            else:
                axis.plot( xList, yList, color= animal.getColor() , linestyle='-', linewidth=1, alpha=0.5, label= animal.RFID )
                
            axis.legend( handles = legendList , loc=1 )
        
        fig.suptitle( title )
        
        if saveFile !=None:
            print("Saving figure : " + saveFile )
            fig.savefig( saveFile, dpi=100)
            
        if ( show ):
            plt.show()
        plt.close()<|MERGE_RESOLUTION|>--- conflicted
+++ resolved
@@ -127,11 +127,8 @@
         xList = []
         yList = []
         
-<<<<<<< HEAD
         previousKey = 0
-=======
-        
->>>>>>> 73ca9713
+
         for key in keyList:
             
             if previousKey+1 != key:                
