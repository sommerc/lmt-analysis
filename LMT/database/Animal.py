--- conflicted
+++ resolved
@@ -151,27 +151,20 @@
         yList = []
         
         previousKey = 0
-<<<<<<< HEAD
-        for key in keyList:
-            
-=======
         
 
         for key in keyList:
             
             #print ( "key:", key, "value", self.getSpeed( key ) , "previous:" , previousKey )
             
->>>>>>> 4303fe04
             if previousKey+1 != key:                
                 xList.append( [np.nan, np.nan] )
                 yList.append( [np.nan, np.nan] )
                 previousKey = key
-<<<<<<< HEAD
-=======
+
                 #print("break previous")
                 continue
             previousKey = key
->>>>>>> 4303fe04
             
             a = self.detectionDictionnary.get( key )
             if ( a==None):
