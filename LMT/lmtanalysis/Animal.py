--- conflicted
+++ resolved
@@ -336,7 +336,7 @@
         Returns the distance traveled by the animal (in cm)        
         '''        
         print("Compute total distance min:{} max:{} ".format( tmin , tmax ))
-<<<<<<< HEAD
+
         
         '''
         keyList = list( self.detectionDictionnary.keys() )
@@ -354,16 +354,7 @@
             if ( key <= tmin or key >= tmax ):
                 continue
             '''
-            
-=======
-                        
-        if ( tmax==None ):
-            tmax= self.getMaxDetectionT()
-            
-        totalDistance = 0
-        for t in range( tmin , tmax ):
-
->>>>>>> 2e47e601
+
             a = self.detectionDictionnary.get( t )
             b = self.detectionDictionnary.get( t+1 )
                         
