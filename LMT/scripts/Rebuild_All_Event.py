'''
Created on 13 sept. 2017

@author: Fab
'''

import sqlite3
from lmtanalysis.Animal import *
import matplotlib.pyplot as plt
from lmtanalysis.Event import *
from lmtanalysis.Measure import *
from lmtanalysis import BuildEventTrain3, BuildEventTrain4, BuildEventTrain2, BuildEventFollowZone, BuildEventRear5, BuildEventFloorSniffing,\
    BuildEventSocialApproach, BuildEventSocialEscape, BuildEventApproachContact,BuildEventOralOralContact,\
    BuildEventApproachRear, BuildEventGroup2, BuildEventGroup3, BuildEventGroup4, BuildEventOralGenitalContact, \
    BuildEventStop, BuildEventWaterPoint, \
    BuildEventMove, BuildEventGroup3MakeBreak, BuildEventGroup4MakeBreak,\
    BuildEventSideBySide, BuildEventSideBySideOpposite, BuildEventDetection,\
    BuildDataBaseIndex, BuildEventWallJump, BuildEventSAP,\
    BuildEventOralSideSequence, CheckWrongAnimal,\
    CorrectDetectionIntegrity, BuildEventNest4, BuildEventNest3, BuildEventFight, BuildEventGetAway
    
from psutil import virtual_memory

from tkinter.filedialog import askopenfilename
from lmtanalysis.TaskLogger import TaskLogger
import sys
import traceback
from lmtanalysis.FileUtil import getFilesToProcess
from lmtanalysis.EventTimeLineCache import flushEventTimeLineCache,\
    disableEventTimeLineCache


from lmtanalysis.EventTimeLineCache import EventTimeLineCached

''' minT and maxT to process the analysis (in frame '''
minT = 0
<<<<<<< HEAD

maxT = 6       *oneDay
#maxT = (6+1)*oneHour
''' time window to compute the events. '''
windowT = 1*oneDay
#windowT = 3*oneDay #int (0.5*oneDay)

=======
maxT = 6*oneDay
''' time window to compute the events. '''
windowT = 1*oneDay #int (0.5*oneDay)
>>>>>>> 58980ee9

USE_CACHE_LOAD_DETECTION_CACHE = True

class FileProcessException(Exception):
    pass

<<<<<<< HEAD
eventClassList = [

                  BuildEventDetection,                  
                  BuildEventOralOralContact,
                  BuildEventOralGenitalContact,
                  BuildEventSideBySide,
                  BuildEventSideBySideOpposite,
                  BuildEventTrain2,                  
                  BuildEventTrain3,
                  BuildEventTrain4,
                  BuildEventMove,
                  BuildEventFollowZone,
                  BuildEventRear5,
                  BuildEventSocialApproach,
                  BuildEventGetAway,
                  BuildEventSocialEscape,
                  BuildEventApproachRear,
                  BuildEventGroup2,
                  BuildEventGroup3,
                  BuildEventGroup4,
                  BuildEventGroup3MakeBreak,
                  BuildEventGroup4MakeBreak,
                  BuildEventStop,
                  BuildEventWaterPoint,
                  BuildEventApproachContact,
                  BuildEventWallJump,
                  BuildEventSAP,
                  BuildEventOralSideSequence,
                  BuildEventNest3,
                  BuildEventNest4
                   ]

eventClassList = [
                  BuildEventGetAway,
                  BuildEventSocialEscape,
                  BuildEventNest3,
                  BuildEventNest4
                   ]
=======
eventClassList = [ BuildEventDetection,                  
BuildEventOralOralContact,
BuildEventOralGenitalContact,
BuildEventSideBySide,
BuildEventSideBySideOpposite,
BuildEventTrain2,                  
BuildEventTrain3,
BuildEventTrain4,
BuildEventMove,
BuildEventFollowZone,
BuildEventRear5,
BuildEventSocialApproach,
BuildEventGetAway,
BuildEventSocialEscape,
BuildEventApproachRear,
BuildEventGroup2,
BuildEventGroup3,
BuildEventGroup4,
BuildEventGroup3MakeBreak,
BuildEventGroup4MakeBreak,
BuildEventStop,
BuildEventWaterPoint,
BuildEventApproachContact,
BuildEventWallJump,
BuildEventSAP,
BuildEventOralSideSequence,
BuildEventNest3,
BuildEventNest4 ]

>>>>>>> 58980ee9


def flushEvents( connection ):
    
    print("Flushing events...")

    for ev in eventClassList:
        
        chrono = Chronometer( "Flushing event " + str(ev) )
        ev.flush( connection );      
        chrono.printTimeInS()
    

def processTimeWindow( connection, currentMinT , currentMaxT ):
    
    CheckWrongAnimal.check( connection, tmin=currentMinT, tmax=currentMaxT )
    
    # Warning: enabling this process (CorrectDetectionIntegrity) will alter the database permanently
    # CorrectDetectionIntegrity.correct( connection, tmin=0, tmax=maxT )
                            
    # BuildEventDetection.reBuildEvent( connection, file, tmin=currentMinT, tmax=currentMaxT )

    animalPool = None
    
    flushEventTimeLineCache()
    
    if ( USE_CACHE_LOAD_DETECTION_CACHE ):
        print("Caching load of animal detection...")
        animalPool = AnimalPool( )
        animalPool.loadAnimals( connection )
        animalPool.loadDetection( start = currentMinT, end = currentMaxT )
        print("Caching load of animal detection done.")

    for ev in eventClassList:
        
        chrono = Chronometer( str( ev ) )
        ev.reBuildEvent( connection, file, tmin=currentMinT, tmax=currentMaxT, pool = animalPool )        
        chrono.printTimeInS()
        

    '''
    chrono = Chronometer("Oral oral contact" )
    BuildEventOralOralContact.reBuildEvent( connection, file, tmin=currentMinT, tmax=currentMaxT, pool = animalPool )        
    chrono.printTimeInS()

    chrono = Chronometer("Oral genital contact" )
    BuildEventOralGenitalContact.reBuildEvent( connection, file, tmin=currentMinT, tmax=currentMaxT, pool = animalPool )
    chrono.printTimeInS()
    
    chrono = Chronometer("Side by side" )
    BuildEventSideBySide.reBuildEvent( connection, file, tmin=currentMinT, tmax=currentMaxT, pool = animalPool )        
    chrono.printTimeInS()

    chrono = Chronometer("Side by side opposite" )
    BuildEventSideBySideOpposite.reBuildEvent( connection, file, tmin=currentMinT, tmax=currentMaxT, pool = animalPool )        
    chrono.printTimeInS()

    chrono = Chronometer("Train 2" )
    BuildEventTrain2.reBuildEvent( connection, file, tmin=currentMinT, tmax=currentMaxT , pool = animalPool )
    chrono.printTimeInS()
    
    chrono = Chronometer("Train 3" )
    BuildEventTrain3.reBuildEvent( connection, file, tmin=currentMinT, tmax=currentMaxT , pool = animalPool )   
    chrono.printTimeInS()

    chrono = Chronometer("Train 4" )
    BuildEventTrain4.reBuildEvent( connection, file, tmin=currentMinT, tmax=currentMaxT , pool = animalPool )    
    chrono.printTimeInS()
    
    chrono = Chronometer("Move" )      
    BuildEventMove.reBuildEvent( connection, file, tmin=currentMinT, tmax=currentMaxT, tmax=maxT )
    chrono.printTimeInS()
       
    chrono = Chronometer("FollowZone" )      
    BuildEventFollowZone.reBuildEvent( connection, file, tmin=currentMinT, tmax=currentMaxT, pool = animalPool )
    chrono.printTimeInS()
    
    chrono = Chronometer("Rear" )      
    BuildEventRear5.reBuildEvent( connection, file, tmin=currentMinT, tmax=currentMaxT, pool = animalPool )
    chrono.printTimeInS()
    
    chrono = Chronometer("Social approach" )      
    BuildEventSocialApproach.reBuildEvent( connection, file, tmin=currentMinT, tmax=currentMaxT, pool = animalPool )
    chrono.printTimeInS()
    
    chrono = Chronometer("Social escape" )      
    BuildEventSocialEscape.reBuildEvent( connection, file, tmin=currentMinT, tmax=currentMaxT, pool = animalPool )
    chrono.printTimeInS()

    chrono = Chronometer("Social approach rear" )      
    BuildEventApproachRear.reBuildEvent( connection, file, tmin=currentMinT, tmax=currentMaxT )
    chrono.printTimeInS()
    
    chrono = Chronometer("group2" )      
    BuildEventGroup2.reBuildEvent( connection, file, tmin=currentMinT, tmax=currentMaxT )
    chrono.printTimeInS()
    
    chrono = Chronometer("group3" )      
    BuildEventGroup3.reBuildEvent( connection, file, tmin=currentMinT, tmax=currentMaxT )
    chrono.printTimeInS()

    chrono = Chronometer("group4" )      
    BuildEventGroup4.reBuildEvent( connection, file, tmin=currentMinT, tmax=currentMaxT )
    chrono.printTimeInS()
    
    chrono = Chronometer("group4 make break" )      
    BuildEventGroup4MakeBreak.reBuildEvent( connection, tmin=currentMinT, tmax=currentMaxT )
    chrono.printTimeInS()

    chrono = Chronometer("group3 make break" )      
    BuildEventGroup3MakeBreak.reBuildEvent( connection, file, tmin=currentMinT, tmax=currentMaxT )
    chrono.printTimeInS()
    
    chrono = Chronometer("stop" )      
    BuildEventStop.reBuildEvent( connection, file, tmin=currentMinT, tmax=currentMaxT )
    chrono.printTimeInS()

    chrono = Chronometer("waterpoint" )      
    BuildEventWaterPoint.reBuildEvent(connection, file, tmin=currentMinT, tmax=currentMaxT, pool = animalPool )
    chrono.printTimeInS()

    chrono = Chronometer("approach contact" )      
    BuildEventApproachContact.reBuildEvent( connection, file, tmin=currentMinT, tmax=currentMaxT )
    chrono.printTimeInS()

    chrono = Chronometer("wall jump" )      
    BuildEventWallJump.reBuildEvent(connection, file, tmin=currentMinT, tmax=currentMaxT , pool = animalPool )
    chrono.printTimeInS()

    chrono = Chronometer("sap" )      
    BuildEventSAP.reBuildEvent(connection,  file, tmin=currentMinT, tmax=currentMaxT , pool = animalPool )
    chrono.printTimeInS()

    chrono = Chronometer("oral side sequence" )
    BuildEventOralSideSequence.reBuildEvent( connection, file, tmin=currentMinT, tmax=currentMaxT, pool = animalPool )
    chrono.printTimeInS()
    '''

def process( file ):

    print(file)
    
    chronoFullFile = Chronometer("File " + file )
    
    connection = sqlite3.connect( file )
    
    BuildDataBaseIndex.buildDataBaseIndex( connection, force=False )
        
        
    # TODO: flush events,
    # TODO: recompute per segment of windowT.

    currentT = minT

    try:

        flushEvents( connection )
        
        while currentT < maxT:
                        
            currentMinT = currentT
            currentMaxT = currentT+ windowT
            if ( currentMaxT > maxT ):
                currentMaxT = maxT
                
            chronoTimeWindowFile = Chronometer("File "+ file+ " currentMinT: "+ str(currentMinT)+ " currentMaxT: " + str(currentMaxT) );
            processTimeWindow( connection, currentMinT, currentMaxT )    
            chronoTimeWindowFile.printTimeInS()
            
            currentT += windowT

                        

        print("Full file process time: ")
        chronoFullFile.printTimeInS()
        
        TEST_WINDOWING_COMPUTATION = False
        
        if ( TEST_WINDOWING_COMPUTATION ):
                
            print("*************")
            print("************* TEST START SECTION")
            print("************* Test if results are the same with or without the windowing.")
            
            # display and record to a file all events found, checking with rolling idA from None to 4. Save nbEvent and total len
            
            eventTimeLineList = []
            
            eventList = getAllEvents( connection )
            file = open("outEvent"+str(windowT)+".txt","w")  
            file.write( "Event name\nnb event\ntotal duration" )
            
            for eventName in eventList:
                for idAnimalA in range( 0,5 ):                
                        idA = idAnimalA 
                        if idA == 0:
                            idA = None
                        timeLine = EventTimeLineCached( connection, file, eventName, idA,  minFrame=minT, maxFrame=maxT )
                        eventTimeLineList.append( timeLine )
                        file.write( timeLine.eventNameWithId+"\t"+str(len(timeLine.eventList))+"\t"+str(timeLine.getTotalLength())+"\n" )            
            
            file.close() 
    
            #plotMultipleTimeLine( eventTimeLineList )
            
            print("************* END TEST")
        
        
    except:
        
        exc_type, exc_value, exc_traceback = sys.exc_info()
        lines = traceback.format_exception(exc_type, exc_value, exc_traceback)
        error = ''.join('!! ' + line for line in lines)
        
        t = TaskLogger( connection )
        t.addLog( error )
        
        print( error, file=sys.stderr ) 
        
        raise FileProcessException()
            
def getAllEvents( connection ):
    
    query = "select name from event group by name order by name"
    c = connection.cursor()     
    c.execute( query )    
    all_rows = c.fetchall()        
    header = [ "Name" ]
    data =[]    
    for row in all_rows:
        data.append( row[0] )
    return data

if __name__ == '__main__':
    
    print("Code launched.")
    
    mem = virtual_memory()
    availableMemoryGB = mem.total / 1000000000
    print( "Total memory on computer: (GB)", availableMemoryGB ) 
    
    if availableMemoryGB < 10:
        print( "Not enough memory to use cache load of events.")
        disableEventTimeLineCache()
    
    files = getFilesToProcess()

    chronoFullBatch = Chronometer("Full batch" )    
        
    if ( files != None ):
    
        for file in files:
            try:
                print ( "Processing file" , file )
                process( file )
            except FileProcessException:
                print ( "STOP PROCESSING FILE " + file , file=sys.stderr  )
        
            flushEventTimeLineCache()
        
    chronoFullBatch.printTimeInS()
    print( "*** ALL JOBS DONE ***")
        
        <|MERGE_RESOLUTION|>--- conflicted
+++ resolved
@@ -34,7 +34,6 @@
 
 ''' minT and maxT to process the analysis (in frame '''
 minT = 0
-<<<<<<< HEAD
 
 maxT = 6       *oneDay
 #maxT = (6+1)*oneHour
@@ -42,18 +41,13 @@
 windowT = 1*oneDay
 #windowT = 3*oneDay #int (0.5*oneDay)
 
-=======
-maxT = 6*oneDay
-''' time window to compute the events. '''
-windowT = 1*oneDay #int (0.5*oneDay)
->>>>>>> 58980ee9
 
 USE_CACHE_LOAD_DETECTION_CACHE = True
 
 class FileProcessException(Exception):
     pass
 
-<<<<<<< HEAD
+
 eventClassList = [
 
                   BuildEventDetection,                  
@@ -92,37 +86,7 @@
                   BuildEventNest3,
                   BuildEventNest4
                    ]
-=======
-eventClassList = [ BuildEventDetection,                  
-BuildEventOralOralContact,
-BuildEventOralGenitalContact,
-BuildEventSideBySide,
-BuildEventSideBySideOpposite,
-BuildEventTrain2,                  
-BuildEventTrain3,
-BuildEventTrain4,
-BuildEventMove,
-BuildEventFollowZone,
-BuildEventRear5,
-BuildEventSocialApproach,
-BuildEventGetAway,
-BuildEventSocialEscape,
-BuildEventApproachRear,
-BuildEventGroup2,
-BuildEventGroup3,
-BuildEventGroup4,
-BuildEventGroup3MakeBreak,
-BuildEventGroup4MakeBreak,
-BuildEventStop,
-BuildEventWaterPoint,
-BuildEventApproachContact,
-BuildEventWallJump,
-BuildEventSAP,
-BuildEventOralSideSequence,
-BuildEventNest3,
-BuildEventNest4 ]
-
->>>>>>> 58980ee9
+
 
 
 def flushEvents( connection ):
