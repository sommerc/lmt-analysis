'''
Created on 13 sept. 2017

@author: Fab
'''

import sqlite3
from database.Animal import *
import matplotlib.pyplot as plt
from database.Event import *
from database.Measure import *
from database import BuildEventTrain3, BuildEventTrain4, BuildEventTrain2, BuildEventFollowZone, BuildEventRear5, BuildEventFloorSniffing,\
    BuildEventSocialApproach, BuildEventSocialEscape, BuildEventApproachContact,BuildEventOralOralContact,\
    BuildEventApproachRear, BuildEventGroup2, BuildEventGroup3, BuildEventGroup4, BuildEventOralGenitalContact, \
    BuildEventStop, BuildEventWaterPoint, \
    BuildEventMove, BuildEventGroup3MakeBreak, BuildEventGroup4MakeBreak,\
    BuildEventSideBySide, BuildEventSideBySideOpposite, BuildEventDetection,\
    BuildDataBaseIndex, BuildEventWallJump, BuildEventSAP,\
    BuildEventOralSideSequence, CheckWrongAnimal,\
    CorrectDetectionIntegrity
    
    
from tkinter.filedialog import askopenfilename
from database.TaskLogger import TaskLogger
import sys
import traceback
from database.FileUtil import getFilesToProcess
from database.EventTimeLineCache import flushEventTimeLineCache

max_dur = 5*oneDay
USE_CACHE_LOAD_DETECTION_CACHE = True

class FileProcessException(Exception):
    pass

def process( file ):

    print(file)
    
    chronoFullFile = Chronometer("File " + file )
    
    connection = sqlite3.connect( file )        
        
    #t = TaskLogger( connection )
    #t.addLog( "Rebuild all event launch" )
                
    try:

        CheckWrongAnimal.check( connection, tmin=0, tmax=max_dur )
        
        # Warning: this process will alter the database
        #CorrectDetectionIntegrity.correct( connection, tmin=0, tmax=max_dur )
                        
        BuildDataBaseIndex.buildDataBaseIndex( connection, force=False )
            
        BuildEventDetection.reBuildEvent( connection, file, tmin=0, tmax=max_dur )

        animalPool = None
        
        if ( USE_CACHE_LOAD_DETECTION_CACHE ):
            print("Caching load of animal detection...")
            animalPool = AnimalPool( )
            animalPool.loadAnimals( connection )
            animalPool.loadDetection( start = 0, end = max_dur )
            print("Caching load of animal detection done.")

        BuildEventOralOralContact.reBuildEvent( connection, file, tmin=0, tmax=max_dur, pool = animalPool )        
        BuildEventOralGenitalContact.reBuildEvent( connection, file, tmin=0, tmax=max_dur, pool = animalPool )
        
        BuildEventSideBySide.reBuildEvent( connection, file, tmin=0, tmax=max_dur, pool = animalPool )        
        BuildEventSideBySideOpposite.reBuildEvent( connection, file, tmin=0, tmax=max_dur, pool = animalPool )        
    
<<<<<<< HEAD
        BuildEventTrain2.reBuildEvent( connection, tmin=0, tmax=max_dur , pool = animalPool )

        BuildEventTrain3.reBuildEvent( connection, tmin=0, tmax=max_dur , pool = animalPool )   
        BuildEventTrain4.reBuildEvent( connection, tmin=0, tmax=max_dur , pool = animalPool )    
     
        BuildEventMove.reBuildEvent( connection, tmin=0, tmax=max_dur )
=======
        BuildEventTrain2.reBuildEvent( connection, file, tmin=0, tmax=max_dur , pool = animalPool )
        
        BuildEventTrain3.reBuildEvent( connection, file, tmin=0, tmax=max_dur , pool = animalPool )   
        BuildEventTrain4.reBuildEvent( connection, file, tmin=0, tmax=max_dur , pool = animalPool )    
              
        BuildEventMove.reBuildEvent( connection, file, tmin=0, tmax=max_dur )
>>>>>>> ee5784da
           
        BuildEventFollowZone.reBuildEvent( connection, file, tmin=0, tmax=max_dur, pool = animalPool )
        BuildEventRear5.reBuildEvent( connection, file, tmin=0, tmax=max_dur, pool = animalPool )
        
<<<<<<< HEAD
        BuildEventSocialApproach.reBuildEvent( connection, tmin=0, tmax=max_dur, pool = animalPool )
        BuildEventSocialEscape.reBuildEvent( connection, tmin=0, tmax=max_dur, pool = animalPool )
        BuildEventApproachRear.reBuildEvent( connection, tmin=0, tmax=max_dur )
        BuildEventGroup2.reBuildEvent( connection, tmin=0, tmax=max_dur )

        BuildEventGroup3.reBuildEvent( connection, tmin=0, tmax=max_dur )
        BuildEventGroup4.reBuildEvent( connection, tmin=0, tmax=max_dur )
        
        BuildEventGroup4MakeBreak.reBuildEvent( connection, tmin=0, tmax=max_dur )
        BuildEventGroup3MakeBreak.reBuildEvent( connection, tmin=0, tmax=max_dur )

=======
        BuildEventSocialApproach.reBuildEvent( connection, file, tmin=0, tmax=max_dur, pool = animalPool )
        BuildEventSocialEscape.reBuildEvent( connection, file, tmin=0, tmax=max_dur, pool = animalPool )
        BuildEventApproachRear.reBuildEvent( connection, file, tmin=0, tmax=max_dur )
        BuildEventGroup2.reBuildEvent( connection, file, tmin=0, tmax=max_dur )
        
        BuildEventGroup3.reBuildEvent( connection, file, tmin=0, tmax=max_dur )
        BuildEventGroup4.reBuildEvent( connection, file, tmin=0, tmax=max_dur )
        
        BuildEventGroup4MakeBreak.reBuildEvent( connection, file, tmin=0, tmax=max_dur )
        BuildEventGroup3MakeBreak.reBuildEvent( connection, file, tmin=0, tmax=max_dur )
        
        BuildEventStop.reBuildEvent( connection, file, tmin=0, tmax=max_dur )
        BuildEventWaterPoint.reBuildEvent(connection, file, tmin=0, tmax=max_dur, pool = animalPool )
        BuildEventApproachContact.reBuildEvent( connection, file, tmin=0, tmax=max_dur )
        BuildEventWallJump.reBuildEvent(connection, file, tmin=0, tmax=max_dur , pool = animalPool )
        BuildEventSAP.reBuildEvent(connection,  file, tmin=0, tmax=max_dur , pool = animalPool )
>>>>>>> ee5784da
    
        BuildEventOralSideSequence.reBuildEvent( connection, file, tmin=0, tmax=max_dur, pool = animalPool )
        chronoFullFile.printTimeInS()
        
        
    except:
        
        exc_type, exc_value, exc_traceback = sys.exc_info()
        lines = traceback.format_exception(exc_type, exc_value, exc_traceback)
        error = ''.join('!! ' + line for line in lines)
        
        t = TaskLogger( connection )
        t.addLog( error )
        
        print( error, file=sys.stderr ) 
        
        raise FileProcessException()
        

if __name__ == '__main__':
    
    print("Code launched.")
    
    files = getFilesToProcess()

    chronoFullBatch = Chronometer("Full batch" )    
        
    if ( files != None ):
    
        for file in files:
            try:
                print ( "Processing file" , file )
                process( file )
            except FileProcessException:
                print ( "STOP PROCESSING FILE " + file , file=sys.stderr  )
        
            flushEventTimeLineCache()
        
    chronoFullBatch.printTimeInS()
    print( "*** ALL JOBS DONE ***")
        
        <|MERGE_RESOLUTION|>--- conflicted
+++ resolved
@@ -70,38 +70,17 @@
         BuildEventSideBySide.reBuildEvent( connection, file, tmin=0, tmax=max_dur, pool = animalPool )        
         BuildEventSideBySideOpposite.reBuildEvent( connection, file, tmin=0, tmax=max_dur, pool = animalPool )        
     
-<<<<<<< HEAD
-        BuildEventTrain2.reBuildEvent( connection, tmin=0, tmax=max_dur , pool = animalPool )
 
-        BuildEventTrain3.reBuildEvent( connection, tmin=0, tmax=max_dur , pool = animalPool )   
-        BuildEventTrain4.reBuildEvent( connection, tmin=0, tmax=max_dur , pool = animalPool )    
-     
-        BuildEventMove.reBuildEvent( connection, tmin=0, tmax=max_dur )
-=======
         BuildEventTrain2.reBuildEvent( connection, file, tmin=0, tmax=max_dur , pool = animalPool )
         
         BuildEventTrain3.reBuildEvent( connection, file, tmin=0, tmax=max_dur , pool = animalPool )   
         BuildEventTrain4.reBuildEvent( connection, file, tmin=0, tmax=max_dur , pool = animalPool )    
               
         BuildEventMove.reBuildEvent( connection, file, tmin=0, tmax=max_dur )
->>>>>>> ee5784da
            
         BuildEventFollowZone.reBuildEvent( connection, file, tmin=0, tmax=max_dur, pool = animalPool )
         BuildEventRear5.reBuildEvent( connection, file, tmin=0, tmax=max_dur, pool = animalPool )
         
-<<<<<<< HEAD
-        BuildEventSocialApproach.reBuildEvent( connection, tmin=0, tmax=max_dur, pool = animalPool )
-        BuildEventSocialEscape.reBuildEvent( connection, tmin=0, tmax=max_dur, pool = animalPool )
-        BuildEventApproachRear.reBuildEvent( connection, tmin=0, tmax=max_dur )
-        BuildEventGroup2.reBuildEvent( connection, tmin=0, tmax=max_dur )
-
-        BuildEventGroup3.reBuildEvent( connection, tmin=0, tmax=max_dur )
-        BuildEventGroup4.reBuildEvent( connection, tmin=0, tmax=max_dur )
-        
-        BuildEventGroup4MakeBreak.reBuildEvent( connection, tmin=0, tmax=max_dur )
-        BuildEventGroup3MakeBreak.reBuildEvent( connection, tmin=0, tmax=max_dur )
-
-=======
         BuildEventSocialApproach.reBuildEvent( connection, file, tmin=0, tmax=max_dur, pool = animalPool )
         BuildEventSocialEscape.reBuildEvent( connection, file, tmin=0, tmax=max_dur, pool = animalPool )
         BuildEventApproachRear.reBuildEvent( connection, file, tmin=0, tmax=max_dur )
@@ -118,7 +97,6 @@
         BuildEventApproachContact.reBuildEvent( connection, file, tmin=0, tmax=max_dur )
         BuildEventWallJump.reBuildEvent(connection, file, tmin=0, tmax=max_dur , pool = animalPool )
         BuildEventSAP.reBuildEvent(connection,  file, tmin=0, tmax=max_dur , pool = animalPool )
->>>>>>> ee5784da
     
         BuildEventOralSideSequence.reBuildEvent( connection, file, tmin=0, tmax=max_dur, pool = animalPool )
         chronoFullFile.printTimeInS()
