'''
Created on 13 sept. 2017

@author: Fab
'''

import sqlite3
from lmtanalysis.Animal import *
import matplotlib.pyplot as plt
from lmtanalysis.Event import *
from lmtanalysis.Measure import *
from lmtanalysis import BuildEventTrain3, BuildEventTrain4, BuildEventTrain2, BuildEventFollowZone, BuildEventRear5, BuildEventFloorSniffing,\
    BuildEventSocialApproach, BuildEventSocialEscape, BuildEventApproachContact,BuildEventOralOralContact,\
    BuildEventApproachRear, BuildEventGroup2, BuildEventGroup3, BuildEventGroup4, BuildEventOralGenitalContact, \
    BuildEventStop, BuildEventWaterPoint, \
    BuildEventMove, BuildEventGroup3MakeBreak, BuildEventGroup4MakeBreak,\
    BuildEventSideBySide, BuildEventSideBySideOpposite, BuildEventDetection,\
    BuildDataBaseIndex, BuildEventWallJump, BuildEventSAP,\
    BuildEventOralSideSequence, CheckWrongAnimal,\
    CorrectDetectionIntegrity, BuildEventNest4, BuildEventNest3, BuildEventFight, BuildEventGetAway
    
from psutil import virtual_memory

from tkinter.filedialog import askopenfilename
from lmtanalysis.TaskLogger import TaskLogger
import sys
import traceback
from lmtanalysis.FileUtil import getFilesToProcess
from lmtanalysis.EventTimeLineCache import flushEventTimeLineCache,\
    disableEventTimeLineCache


from lmtanalysis.EventTimeLineCache import EventTimeLineCached

''' minT and maxT to process the analysis (in frame '''
minT = 0
<<<<<<< HEAD
maxT = 3*oneDay
#maxT = (6+1)*oneHour
''' time window to compute the events. '''
windowT = 3*oneDay
#windowT = 3*oneDay #int (0.5*oneDay)
=======
maxT = 1*oneHour
''' time window to compute the events. '''
windowT = 1*oneHour #int (0.5*oneDay)
>>>>>>> a5766853

USE_CACHE_LOAD_DETECTION_CACHE = True

class FileProcessException(Exception):
    pass

eventClassList = [

                  BuildEventDetection,                  
                  BuildEventOralOralContact,
                  BuildEventOralGenitalContact,
                  BuildEventSideBySide,
                  BuildEventSideBySideOpposite,
                  BuildEventTrain2,                  
                  #BuildEventTrain3,
                  #BuildEventTrain4,
                  BuildEventMove,
                  BuildEventFollowZone,
                  BuildEventRear5,
                  BuildEventSocialApproach,
                  BuildEventGetAway,
                  BuildEventSocialEscape,
                  BuildEventApproachRear,
                  BuildEventGroup2,
                  #BuildEventGroup3,
                  #BuildEventGroup4,
                  #BuildEventGroup3MakeBreak,
                  #BuildEventGroup4MakeBreak,
                  BuildEventStop,
                  BuildEventWaterPoint,
                  BuildEventApproachContact,
                  BuildEventWallJump,
                  BuildEventSAP,
                  BuildEventOralSideSequence,
                  #BuildEventNest3,
                  #BuildEventNest4
                   ]



eventClassList = [ BuildEventGetAway, BuildEventSocialEscape ]


def flushEvents( connection ):
    
    print("Flushing events...")

    for ev in eventClassList:
        
        chrono = Chronometer( "Flushing event " + str(ev) )
        ev.flush( connection );      
        chrono.printTimeInS()
    

def processTimeWindow( connection, currentMinT , currentMaxT ):
    
    CheckWrongAnimal.check( connection, tmin=currentMinT, tmax=currentMaxT )
    
    # Warning: enabling this process (CorrectDetectionIntegrity) will alter the database permanently
    # CorrectDetectionIntegrity.correct( connection, tmin=0, tmax=maxT )
                            
    # BuildEventDetection.reBuildEvent( connection, file, tmin=currentMinT, tmax=currentMaxT )

    animalPool = None
    
    flushEventTimeLineCache()
    
    if ( USE_CACHE_LOAD_DETECTION_CACHE ):
        print("Caching load of animal detection...")
        animalPool = AnimalPool( )
        animalPool.loadAnimals( connection )
        animalPool.loadDetection( start = currentMinT, end = currentMaxT )
        print("Caching load of animal detection done.")

    for ev in eventClassList:
        
        chrono = Chronometer( str( ev ) )
        ev.reBuildEvent( connection, file, tmin=currentMinT, tmax=currentMaxT, pool = animalPool )        
        chrono.printTimeInS()
        

    '''
    chrono = Chronometer("Oral oral contact" )
    BuildEventOralOralContact.reBuildEvent( connection, file, tmin=currentMinT, tmax=currentMaxT, pool = animalPool )        
    chrono.printTimeInS()

    chrono = Chronometer("Oral genital contact" )
    BuildEventOralGenitalContact.reBuildEvent( connection, file, tmin=currentMinT, tmax=currentMaxT, pool = animalPool )
    chrono.printTimeInS()
    
    chrono = Chronometer("Side by side" )
    BuildEventSideBySide.reBuildEvent( connection, file, tmin=currentMinT, tmax=currentMaxT, pool = animalPool )        
    chrono.printTimeInS()

    chrono = Chronometer("Side by side opposite" )
    BuildEventSideBySideOpposite.reBuildEvent( connection, file, tmin=currentMinT, tmax=currentMaxT, pool = animalPool )        
    chrono.printTimeInS()

    chrono = Chronometer("Train 2" )
    BuildEventTrain2.reBuildEvent( connection, file, tmin=currentMinT, tmax=currentMaxT , pool = animalPool )
    chrono.printTimeInS()
    
    chrono = Chronometer("Train 3" )
    BuildEventTrain3.reBuildEvent( connection, file, tmin=currentMinT, tmax=currentMaxT , pool = animalPool )   
    chrono.printTimeInS()

    chrono = Chronometer("Train 4" )
    BuildEventTrain4.reBuildEvent( connection, file, tmin=currentMinT, tmax=currentMaxT , pool = animalPool )    
    chrono.printTimeInS()
    
    chrono = Chronometer("Move" )      
    BuildEventMove.reBuildEvent( connection, file, tmin=currentMinT, tmax=currentMaxT, tmax=maxT )
    chrono.printTimeInS()
       
    chrono = Chronometer("FollowZone" )      
    BuildEventFollowZone.reBuildEvent( connection, file, tmin=currentMinT, tmax=currentMaxT, pool = animalPool )
    chrono.printTimeInS()
    
    chrono = Chronometer("Rear" )      
    BuildEventRear5.reBuildEvent( connection, file, tmin=currentMinT, tmax=currentMaxT, pool = animalPool )
    chrono.printTimeInS()
    
    chrono = Chronometer("Social approach" )      
    BuildEventSocialApproach.reBuildEvent( connection, file, tmin=currentMinT, tmax=currentMaxT, pool = animalPool )
    chrono.printTimeInS()
    
    chrono = Chronometer("Social escape" )      
    BuildEventSocialEscape.reBuildEvent( connection, file, tmin=currentMinT, tmax=currentMaxT, pool = animalPool )
    chrono.printTimeInS()

    chrono = Chronometer("Social approach rear" )      
    BuildEventApproachRear.reBuildEvent( connection, file, tmin=currentMinT, tmax=currentMaxT )
    chrono.printTimeInS()
    
    chrono = Chronometer("group2" )      
    BuildEventGroup2.reBuildEvent( connection, file, tmin=currentMinT, tmax=currentMaxT )
    chrono.printTimeInS()
    
    chrono = Chronometer("group3" )      
    BuildEventGroup3.reBuildEvent( connection, file, tmin=currentMinT, tmax=currentMaxT )
    chrono.printTimeInS()

    chrono = Chronometer("group4" )      
    BuildEventGroup4.reBuildEvent( connection, file, tmin=currentMinT, tmax=currentMaxT )
    chrono.printTimeInS()
    
    chrono = Chronometer("group4 make break" )      
    BuildEventGroup4MakeBreak.reBuildEvent( connection, tmin=currentMinT, tmax=currentMaxT )
    chrono.printTimeInS()

    chrono = Chronometer("group3 make break" )      
    BuildEventGroup3MakeBreak.reBuildEvent( connection, file, tmin=currentMinT, tmax=currentMaxT )
    chrono.printTimeInS()
    
    chrono = Chronometer("stop" )      
    BuildEventStop.reBuildEvent( connection, file, tmin=currentMinT, tmax=currentMaxT )
    chrono.printTimeInS()

    chrono = Chronometer("waterpoint" )      
    BuildEventWaterPoint.reBuildEvent(connection, file, tmin=currentMinT, tmax=currentMaxT, pool = animalPool )
    chrono.printTimeInS()

    chrono = Chronometer("approach contact" )      
    BuildEventApproachContact.reBuildEvent( connection, file, tmin=currentMinT, tmax=currentMaxT )
    chrono.printTimeInS()

    chrono = Chronometer("wall jump" )      
    BuildEventWallJump.reBuildEvent(connection, file, tmin=currentMinT, tmax=currentMaxT , pool = animalPool )
    chrono.printTimeInS()

    chrono = Chronometer("sap" )      
    BuildEventSAP.reBuildEvent(connection,  file, tmin=currentMinT, tmax=currentMaxT , pool = animalPool )
    chrono.printTimeInS()

    chrono = Chronometer("oral side sequence" )
    BuildEventOralSideSequence.reBuildEvent( connection, file, tmin=currentMinT, tmax=currentMaxT, pool = animalPool )
    chrono.printTimeInS()
    '''

def process( file ):

    print(file)
    
    chronoFullFile = Chronometer("File " + file )
    
    connection = sqlite3.connect( file )
    
    BuildDataBaseIndex.buildDataBaseIndex( connection, force=False )
        
        
    # TODO: flush events,
    # TODO: recompute per segment of windowT.

    currentT = minT

    try:

        flushEvents( connection )
        
        while currentT < maxT:
                        
            currentMinT = currentT
            currentMaxT = currentT+ windowT
            if ( currentMaxT > maxT ):
                currentMaxT = maxT
                
            chronoTimeWindowFile = Chronometer("File "+ file+ " currentMinT: "+ str(currentMinT)+ " currentMaxT: " + str(currentMaxT) );
            processTimeWindow( connection, currentMinT, currentMaxT )    
            chronoTimeWindowFile.printTimeInS()
            
            currentT += windowT

                        

        print("Full file process time: ")
        chronoFullFile.printTimeInS()
        
        TEST_WINDOWING_COMPUTATION = False
        
        if ( TEST_WINDOWING_COMPUTATION ):
                
            print("*************")
            print("************* TEST START SECTION")
            print("************* Test if results are the same with or without the windowing.")
            
            # display and record to a file all events found, checking with rolling idA from None to 4. Save nbEvent and total len
            
            eventTimeLineList = []
            
            eventList = getAllEvents( connection )
            file = open("outEvent"+str(windowT)+".txt","w")  
            file.write( "Event name\nnb event\ntotal duration" )
            
            for eventName in eventList:
                for idAnimalA in range( 0,5 ):                
                        idA = idAnimalA 
                        if idA == 0:
                            idA = None
                        timeLine = EventTimeLineCached( connection, file, eventName, idA,  minFrame=minT, maxFrame=maxT )
                        eventTimeLineList.append( timeLine )
                        file.write( timeLine.eventNameWithId+"\t"+str(len(timeLine.eventList))+"\t"+str(timeLine.getTotalLength())+"\n" )            
            
            file.close() 
    
            #plotMultipleTimeLine( eventTimeLineList )
            
            print("************* END TEST")
        
        
    except:
        
        exc_type, exc_value, exc_traceback = sys.exc_info()
        lines = traceback.format_exception(exc_type, exc_value, exc_traceback)
        error = ''.join('!! ' + line for line in lines)
        
        t = TaskLogger( connection )
        t.addLog( error )
        
        print( error, file=sys.stderr ) 
        
        raise FileProcessException()
            
def getAllEvents( connection ):
    
    query = "select name from event group by name order by name"
    c = connection.cursor()     
    c.execute( query )    
    all_rows = c.fetchall()        
    header = [ "Name" ]
    data =[]    
    for row in all_rows:
        data.append( row[0] )
    return data

if __name__ == '__main__':
    
    print("Code launched.")
    
    mem = virtual_memory()
    availableMemoryGB = mem.total / 1000000000
    print( "Total memory on computer: (GB)", availableMemoryGB ) 
    
    if availableMemoryGB < 10:
        print( "Not enough memory to use cache load of events.")
        disableEventTimeLineCache()
    
    files = getFilesToProcess()

    chronoFullBatch = Chronometer("Full batch" )    
        
    if ( files != None ):
    
        for file in files:
            try:
                print ( "Processing file" , file )
                process( file )
            except FileProcessException:
                print ( "STOP PROCESSING FILE " + file , file=sys.stderr  )
        
            flushEventTimeLineCache()
        
    chronoFullBatch.printTimeInS()
    print( "*** ALL JOBS DONE ***")
        
        <|MERGE_RESOLUTION|>--- conflicted
+++ resolved
@@ -34,17 +34,13 @@
 
 ''' minT and maxT to process the analysis (in frame '''
 minT = 0
-<<<<<<< HEAD
+
 maxT = 3*oneDay
 #maxT = (6+1)*oneHour
 ''' time window to compute the events. '''
-windowT = 3*oneDay
+windowT = 1*oneDay
 #windowT = 3*oneDay #int (0.5*oneDay)
-=======
-maxT = 1*oneHour
-''' time window to compute the events. '''
-windowT = 1*oneHour #int (0.5*oneDay)
->>>>>>> a5766853
+
 
 USE_CACHE_LOAD_DETECTION_CACHE = True
 
