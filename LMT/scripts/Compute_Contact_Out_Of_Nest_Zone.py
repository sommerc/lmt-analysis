'''
Created on 19 juin 2019

@author: Elodie
'''
from lmtanalysis.Event import *
from lmtanalysis.Measure import *
from lmtanalysis.Animal import *
import numpy as np; np.random.seed(0)
from tkinter.filedialog import askopenfilename
from lmtanalysis.Util import getMinTMaxTAndFileNameInput
import sqlite3
from lmtanalysis.FileUtil import getFilesToProcess

def fuseTimeLine( timeLineDico, animalA ):
    '''
    Fuse the timeline with key animalA, animalB.
    Fuse all possible animal B
    '''
    print( "Start timeLineFusion for animalA: " , animalA )
    fusedTimeLine = EventTimeLine( None, "Fusion" , animalA, loadEvent=False )
    fusedTimeLineDico = {}
    keys = timeLineDico.keys();
    for k in keys:
        print( k )
        if k[0] == animalA:
            print( "ok: ", k )
            for t in timeLineDico[ k ].getDictionnary():
                fusedTimeLineDico[ t ] = True
    
    fusedTimeLine.reBuildWithDictionnary( fusedTimeLineDico )
    return fusedTimeLine


def inZone( detection ):
<<<<<<< HEAD
    return detection.isInZone( xa=114, ya=353, xb=256, yb=208 ) #Danger: the y-axis is reversed! classic nest zone:  xa=114, ya=353, xb=256, yb=208 

=======
    return detection.isInZone( xa=114, ya=353, xb=256, yb=208 ) #Danger: the y-axis is reversed!
    
>>>>>>> cae73d2e
       

if __name__ == '__main__':
    
    '''
    This script computes the time spent in contact out of the nest zone during each night.
    '''
    
    files = getFilesToProcess()
    tmin, tmax, text_file = getMinTMaxTAndFileNameInput()
    
    for file in files:
        
        print(file)
        connection = sqlite3.connect( file )
        
        nightTimeLine = {}
        nightTimeLine = EventTimeLine( connection, "night", minFrame = tmin, maxFrame = tmax )
        
        pool = AnimalPool( )
        pool.loadAnimals( connection )
        
        #pool.loadDetection( lightLoad = True )
        
        nightIndex=1
        
        # process for each night
        
        for night in nightTimeLine.getEventList():
            print( "night ", nightIndex )
            
            pool.loadDetection( start=night.startFrame, end=night.endFrame, lightLoad = True )
            
            # load the timeline of contacts during this night
            contactTimeLine = {}
            
            for animalA in pool.animalDictionnary.keys():
                for animalB in pool.animalDictionnary.keys():
                    if (animalA == animalB):
                        continue
                    
                    print("Load contact timeline for animal {} and animal {}".format(animalA, animalB))                
<<<<<<< HEAD
                    contactTimeLine[animalA, animalB] = EventTimeLine( connection, "Approach contact" , animalA, animalB, minFrame=night.startFrame, maxFrame=night.endFrame )
                    resultInZone[animalA, animalB] = {}
                    resultOutZone[animalA, animalB] = {}

=======
                    contactTimeLine[animalA, animalB] = EventTimeLine( connection, "Contact" , animalA, animalB, minFrame=night.startFrame, maxFrame=night.endFrame )
           
           
            # create a new timeline to store the events "Contact out of the nest zone" and "Contact in the nest zone":
            ContactOutOfNestZoneTimeLine = {}
            inNestZoneTimeLine = {}
>>>>>>> cae73d2e
            
            for animalA in pool.animalDictionnary.keys():
                
                detectionDicoAnimalA = pool.getAnimalWithId( animalA ).detectionDictionnary 
                for animalB in pool.animalDictionnary.keys():
                    if (animalA == animalB):
                        continue
                    
                    detectionDicoAnimalB = pool.getAnimalWithId( animalB ).detectionDictionnary
                    
                    resultInZone = {}
                    resultOutZone = {}
                    
                    # load all frames in which animalA and animalB are in contact
                    dicAB = contactTimeLine[ animalA , animalB ].getDictionnary()
                    
                    ContactOutOfNestZoneTimeLine[animalA, animalB] = EventTimeLine( None, "Contact out of nest zone" , animalA, animalB, loadEvent=False )
                    inNestZoneTimeLine[animalA, animalB] = EventTimeLine( None, "Contact in nest zone" , animalA, animalB, loadEvent=False )
                    
                    # Test if the detection at the given frame is in or out the nest zone (nest zone = lower left quarter)
                    for t in dicAB:
                        
                        # test if both animal are in zone.
                        
                        # check if we have detection at those time point
                        if t in detectionDicoAnimalA and t in detectionDicoAnimalB:
                            
                            # check detection A and B are both in Zone
                            if ( detectionDicoAnimalA[t].isInZone( xa=114, ya=63, xb=256, yb=208 ) and detectionDicoAnimalB[t].isInZone( xa=114, ya=63, xb=256, yb=208 ) ):
                                resultInZone[t] = True

                            # check detection A and B are both NOT in Zone
                            if ( (not detectionDicoAnimalA[t].isInZone( xa=114, ya=63, xb=256, yb=208 )) and (not detectionDicoAnimalB[t].isInZone( xa=114, ya=63, xb=256, yb=208 ) )):
                                resultOutZone[t] = True
                                                        
                        #
                        #if ( dicAB[t].isInZone( xa=114, ya=63, xb=256, yb=208 ) == True):
                        #    resultInZone[t] = True
                        #else:
                        #    resultOutZone[t] = True
                        
                        #if (dicAB[t].isInZone( xa=114, ya=63, xb=256, yb=208 ) == False):
                        #    resultOutZone[t] = True
                    
                    # Build the timelines
                    inNestZoneTimeLine[ animalA , animalB ].reBuildWithDictionnary( resultInZone )    
                    ContactOutOfNestZoneTimeLine[ animalA , animalB ].reBuildWithDictionnary( resultOutZone )
                    
                    # Record events in the database
                    inNestZoneTimeLine[ animalA , animalB ].endRebuildEventTimeLine( connection )
                    ContactOutOfNestZoneTimeLine[ animalA , animalB ].endRebuildEventTimeLine( connection )
            
            text_file.write("{}\t{}\t{}\t{}\t{}\t{}\n".format( "file", "rfid", "genotype", "night", "timeOutOfNestZone", "contactOutOfNestDuration" ) )
            
            #Compute the time spent out of the nest        
            for animalA in pool.animalDictionnary.keys():
                #upper half
                timeZone1 = pool.animalDictionnary[animalA].getCountFramesSpecZone( tmin=night.startFrame, tmax=night.endFrame, xa=114, ya=208, xb=398, yb=353 )
                #lower right quarter
                timeZone2 = pool.animalDictionnary[animalA].getCountFramesSpecZone( tmin=night.startFrame, tmax=night.endFrame, xa=256, ya=63, xb=398, yb=208 )       
                #total number of frames spent out of the nest zone during the night
                timeOutOfNestZone = timeZone1 + timeZone2
                
                # ********* can't work:
                # contactOutOfNestDuration = ContactOutOfNestZoneTimeLine[animalA].getTotalDurationEvent(tmin=night.startFrame, tmax=night.endFrame)
                
                # code proposal:
                contactOutOfNestDuration = fuseTimeLine(ContactOutOfNestZoneTimeLine, animalA ).getTotalDurationEvent(tmin=night.startFrame, tmax=night.endFrame)
                
                text_file.write("{}\t{}\t{}\t{}\t{}\t{}\n".format( file, pool.animalDictionnary[animalA].RFID, pool.animalDictionnary[animalA].genotype, nightIndex, timeOutOfNestZone, contactOutOfNestDuration ) )
            
            text_file.write( "\n" )
            
            text_file.write("{}\t{}\t{}\t{}\t{}\t{}\t{}\n".format( "file", "rfidA", "genoA", "rfidB", "genoB", "night", "contactOutOfNestDuration" ) )
            for animalA in pool.animalDictionnary.keys():
                
                for animalB in pool.animalDictionnary.keys():
                    if (animalA == animalB):
                        continue
                    
                    contactOutOfNestDuration = ContactOutOfNestZoneTimeLine[animalA, animalB].getTotalDurationEvent(tmin=night.startFrame, tmax=night.endFrame)
                    text_file.write("{}\t{}\t{}\t{}\t{}\t{}\t{}\n".format( file, pool.animalDictionnary[animalA].RFID, pool.animalDictionnary[animalA].genotype, pool.animalDictionnary[animalB].RFID, pool.animalDictionnary[animalB].genotype, nightIndex, contactOutOfNestDuration ) )
            
                     
    text_file.write( "\n" )
    
    text_file.close()
    print("calculation done")
    <|MERGE_RESOLUTION|>--- conflicted
+++ resolved
@@ -33,13 +33,9 @@
 
 
 def inZone( detection ):
-<<<<<<< HEAD
+
     return detection.isInZone( xa=114, ya=353, xb=256, yb=208 ) #Danger: the y-axis is reversed! classic nest zone:  xa=114, ya=353, xb=256, yb=208 
 
-=======
-    return detection.isInZone( xa=114, ya=353, xb=256, yb=208 ) #Danger: the y-axis is reversed!
-    
->>>>>>> cae73d2e
        
 
 if __name__ == '__main__':
@@ -82,19 +78,16 @@
                         continue
                     
                     print("Load contact timeline for animal {} and animal {}".format(animalA, animalB))                
-<<<<<<< HEAD
-                    contactTimeLine[animalA, animalB] = EventTimeLine( connection, "Approach contact" , animalA, animalB, minFrame=night.startFrame, maxFrame=night.endFrame )
-                    resultInZone[animalA, animalB] = {}
-                    resultOutZone[animalA, animalB] = {}
 
-=======
+
+
                     contactTimeLine[animalA, animalB] = EventTimeLine( connection, "Contact" , animalA, animalB, minFrame=night.startFrame, maxFrame=night.endFrame )
            
            
             # create a new timeline to store the events "Contact out of the nest zone" and "Contact in the nest zone":
             ContactOutOfNestZoneTimeLine = {}
             inNestZoneTimeLine = {}
->>>>>>> cae73d2e
+
             
             for animalA in pool.animalDictionnary.keys():
                 
