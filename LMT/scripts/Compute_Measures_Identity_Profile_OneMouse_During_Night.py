'''
Created on 13 sept. 2017

@author: Fab
'''

import sqlite3
from lmtanalysis.Animal import *
import matplotlib.pyplot as plt
from lmtanalysis.Event import *
from lmtanalysis.Measure import *
from lmtanalysis import BuildEventTrain3, BuildEventTrain4, BuildEventFollowZone, BuildEventRear5, BuildEventFloorSniffing,\
    BuildEventSocialApproach, BuildEventSocialEscape, BuildEventApproachContact,\
    BuildEventApproachRear, BuildEventGroup2, BuildEventGroup3, BuildEventGroup4,\
    BuildEventStop, BuildEventWaterPoint

from tkinter.filedialog import askopenfilename
from lmtanalysis.Util import getMinTMaxTAndFileNameInput
from lmtanalysis.EventTimeLineCache import EventTimeLineCached




if __name__ == '__main__':
    
    print("Code launched.")
 
    
<<<<<<< HEAD
    #behaviouralEventOneMouse = ["Contact", "Oral-oral Contact", "Oral-genital Contact", "Side by side Contact", "Side by side Contact, opposite way", "Social approach", "Social escape", "Approach contact", "Approach rear", "Break contact", "Get way", "FollowZone Isolated", "Train2", "Group2", "Group3", "Group 3 break", "Group 3 make", "Group4", "Group 4 break", "Group 4 make", "Huddling", "Move isolated", "Move in contact", "Nest3", "Nest4", "Rearing", "Rear isolated", "Rear in contact", "Stop isolated", "WallJump", "Water Zone"]
    behaviouralEventOneMouse = ["Nest3", "Nest4"]
=======
    behaviouralEventOneMouse = ["Contact", "Oral-oral Contact", "Oral-genital Contact", "Side by side Contact", "Side by side Contact, opposite way", "Social approach", "Social escape", "Get away", "Approach contact", "Approach rear", "Break contact", "FollowZone Isolated", "Train2", "Group2", "Group3", "Group 3 break", "Group 3 make", "Group4", "Group 4 break", "Group 4 make", "Huddling", "Move isolated", "Move in contact", "Nest3", "Nest4", "Rearing", "Rear isolated", "Rear in contact", "Stop isolated", "WallJump", "Water Zone"]
    #behaviouralEventOneMouse = ["Nest3", "Nest4"]
>>>>>>> 3c20a570
    files = askopenfilename( title="Choose a set of file to process", multiple=1 )
    tmin, tmax, text_file = getMinTMaxTAndFileNameInput()


    for file in files:
        
        print(file)
        connection = sqlite3.connect( file )
        
        pool = AnimalPool( )
        pool.loadAnimals( connection )
        
        animal = {}

        nightEventTimeLine = EventTimeLineCached( connection, file, "night", minFrame=tmin, maxFrame=tmax )
        n = 1
        
        for eventNight in nightEventTimeLine.getEventList():
            
            minT = eventNight.startFrame
            maxT = eventNight.endFrame
            print("Night: ", n)

            for idAnimalA in pool.animalDictionnary.keys():
            
                print( "computing individual animal: {}".format( idAnimalA ))
                rfid = pool.animalDictionnary[idAnimalA].RFID
                print( "RFID: ".format( rfid ) )
                animal[rfid] = {}
                ''' store the animal '''
                animal[rfid]["animal"] = pool.animalDictionnary[idAnimalA]
                
                genoA = None
                try:
                    genoA=pool.animalDictionnary[idAnimalA].genotype
                except:
                    pass
                            
                for behavEvent in behaviouralEventOneMouse:
                    
                    print( "computing individual event: {}".format(behavEvent))    
                    
                    behavEventTimeLine = EventTimeLineCached( connection, file, behavEvent, idAnimalA, minFrame=minT, maxFrame=maxT )
                    
                    totalEventDuration = behavEventTimeLine.getTotalLength()
                    nbEvent = behavEventTimeLine.getNumberOfEvent(minFrame = minT, maxFrame = maxT )
                    print( "total event duration: " , totalEventDuration )                
                    animal[rfid][behavEventTimeLine.eventName+" TotalLen"] = totalEventDuration
                    animal[rfid][behavEventTimeLine.eventName+" Nb"] = nbEvent
                    
                    print(behavEventTimeLine.eventName, genoA, behavEventTimeLine.idA, totalEventDuration, nbEvent)
                
            print ("writing...")
            
            ''' 
            file    strain    sex    group    day    exp    idA    idB    minTime    maxTime    tot_dist
            '''
            header = ["file","strain","sex","group","day","exp","RFID","minTime","maxTime","tot_dist"]
            for name in header:
                text_file.write( "{}\t".format ( name ) ) 
            
            ''' write event keys '''
            firstAnimalKey = next(iter(animal))
            firstAnimal = animal[firstAnimalKey]
            for k in firstAnimal.keys():
                text_file.write( "{}\t".format( k.replace(" ", "") ) )
            text_file.write("\n")
            
            for kAnimal in animal:
                text_file.write( "{}\t".format( file ) )
                text_file.write( "{}\t".format( "strain" ) )
                text_file.write( "{}\t".format( "sex" ) )
                text_file.write( "{}\t".format( "group" ) )
                text_file.write( "{}\t".format( "day" ) )
                text_file.write( "{}\t".format( "exp" ) )
                text_file.write( "{}\t".format( animal[kAnimal]["animal"].RFID ) )
                text_file.write( "{}\t".format( minT ) )
                text_file.write( "{}\t".format( maxT ) )
    
                COMPUTE_TOTAL_DISTANCE = True
                if ( COMPUTE_TOTAL_DISTANCE == True ):
                    animal[kAnimal]["animal"].loadDetection( lightLoad = True )
                    text_file.write( "{}\t".format( animal[kAnimal]["animal"].getDistance( tmin=minT,tmax=maxT) ) )
                else:
                    text_file.write( "{}\t".format( "totalDistance" ) )
    
                for kEvent in firstAnimal.keys():
                    text_file.write( "{}\t".format( animal[kAnimal][kEvent] ) )
                text_file.write( "\n" );
            
            n+=1
                
        print ("done.")
            
         
                
    text_file.write( "\n" )
    text_file.close()
                
                
            
            
            <|MERGE_RESOLUTION|>--- conflicted
+++ resolved
@@ -26,13 +26,10 @@
     print("Code launched.")
  
     
-<<<<<<< HEAD
-    #behaviouralEventOneMouse = ["Contact", "Oral-oral Contact", "Oral-genital Contact", "Side by side Contact", "Side by side Contact, opposite way", "Social approach", "Social escape", "Approach contact", "Approach rear", "Break contact", "Get way", "FollowZone Isolated", "Train2", "Group2", "Group3", "Group 3 break", "Group 3 make", "Group4", "Group 4 break", "Group 4 make", "Huddling", "Move isolated", "Move in contact", "Nest3", "Nest4", "Rearing", "Rear isolated", "Rear in contact", "Stop isolated", "WallJump", "Water Zone"]
-    behaviouralEventOneMouse = ["Nest3", "Nest4"]
-=======
+
     behaviouralEventOneMouse = ["Contact", "Oral-oral Contact", "Oral-genital Contact", "Side by side Contact", "Side by side Contact, opposite way", "Social approach", "Social escape", "Get away", "Approach contact", "Approach rear", "Break contact", "FollowZone Isolated", "Train2", "Group2", "Group3", "Group 3 break", "Group 3 make", "Group4", "Group 4 break", "Group 4 make", "Huddling", "Move isolated", "Move in contact", "Nest3", "Nest4", "Rearing", "Rear isolated", "Rear in contact", "Stop isolated", "WallJump", "Water Zone"]
     #behaviouralEventOneMouse = ["Nest3", "Nest4"]
->>>>>>> 3c20a570
+
     files = askopenfilename( title="Choose a set of file to process", multiple=1 )
     tmin, tmax, text_file = getMinTMaxTAndFileNameInput()
 
