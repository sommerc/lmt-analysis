'''
Created on 13 sept. 2017

@author: Fab
'''

import sqlite3
from lmtanalysis.Animal import *
import matplotlib.pyplot as plt
from lmtanalysis.Event import *
from lmtanalysis.Measure import *
from lmtanalysis import BuildEventTrain3, BuildEventTrain4, BuildEventFollowZone, BuildEventRear5, BuildEventFloorSniffing,\
    BuildEventSocialApproach, BuildEventSocialEscape, BuildEventApproachContact,\
    BuildEventApproachRear, BuildEventGroup2, BuildEventGroup3, BuildEventGroup4,\
    BuildEventStop, BuildEventWaterPoint

from tkinter.filedialog import askopenfilename
from lmtanalysis.Util import getMinTMaxTAndFileNameInput
from sqlalchemy.sql.expression import false
from lmtanalysis.EventTimeLineCache import EventTimeLineCached
from lmtanalysis.FileUtil import getFilesToProcess




def getNumberOfEventWithList( connection, file, eventName, idAnimalA , animalList, minFrame=None, maxFrame=None ):
    
    sumOfEvent = 0
    for animalCandidate in animalList:
        
        timeLine = EventTimeLineCached( connection , file, eventName , idAnimalA , animalCandidate.baseId, minFrame=minFrame, maxFrame=maxFrame )
        sumOfEvent += timeLine.getNbEvent()
    
    return sumOfEvent


def getDurationOfEventWithList( connection, file, eventName, idAnimalA , animalList, minFrame=None, maxFrame=None ):
    
    durationOfEvent = 0
    for animalCandidate in animalList:
        
        timeLine = EventTimeLineCached( connection , file, eventName , idAnimalA , animalCandidate.baseId, minFrame=minFrame, maxFrame=maxFrame )
        durationOfEvent += timeLine.getTotalLength()
    
    return durationOfEvent


if __name__ == '__main__':
    
    print("Code launched.")
 
 
    files = getFilesToProcess()
    tmin, tmax, text_file = getMinTMaxTAndFileNameInput()

   
<<<<<<< HEAD
    #behaviouralEventTwoMice = ["Approach contact", "Approach rear", "Break contact", "Contact", "FollowZone Isolated", "Group2", "Oral-oral Contact", "Oral-genital Contact", "Side by side Contact", "Side by side Contact, opposite way", "Social approach", "Get away", "Train2"] 
    behaviouralEventTwoMice = ["Get away"]
    
=======
    behaviouralEventTwoMice = ["Approach contact", "Approach rear", "Break contact", "Contact", "FollowZone Isolated", "Group2", "Oral-oral Contact", "Oral-genital Contact", "Side by side Contact", "Side by side Contact, opposite way", "Social approach", "Get away", "Train2"] 
    #behaviouralEventTwoMice = ["Contact"]
>>>>>>> c5974d7f
    for file in files:
        
        print(file)
        connection = sqlite3.connect( file )
        
        pool = AnimalPool( )
        pool.loadAnimals( connection )
        
        MODE_MULTI_GENOTYPE =False
        if ( len ( pool.getGenotypeList() ) > 1 ):
            MODE_MULTI_GENOTYPE = True
            
        print ("Mode multi genotype: " , MODE_MULTI_GENOTYPE )
        animal = {}
        
        nightEventTimeLine = EventTimeLineCached( connection, file, "night", minFrame=tmin, maxFrame=tmax )
        n = 1
        header = ["file","event", "RFID_A", "geno_A", "RFID_B", "geno_B", "minTime","maxTime","dur", "nb"]
        for name in header:
            text_file.write( "{}\t".format ( name ) ) 
        
        text_file.write( "{}\n".format ( "night" ) )    
                
        for eventNight in nightEventTimeLine.getEventList():
            
            minT = eventNight.startFrame
            maxT = eventNight.endFrame
            print("Night: ", n)
            
            for behavEvent in behaviouralEventTwoMice:
                        
                print( "computing {} density".format(behavEvent))
                
                for idAnimalA in pool.animalDictionnary:
                    animalDiffGeno = []
                    animalSameGeno = []
                    
                    for animal in pool.animalDictionnary:
                        if ( pool.animalDictionnary[animal].baseId == pool.animalDictionnary[idAnimalA].baseId ):
                            continue
                        
                        if pool.animalDictionnary[animal].genotype == pool.animalDictionnary[idAnimalA].genotype:
                            animalSameGeno.append( pool.animalDictionnary[animal] )
                        else:
                            animalDiffGeno.append( pool.animalDictionnary[animal] )
                            
                    nbEventsSameGeno = getNumberOfEventWithList(connection, file, behavEvent, idAnimalA, animalSameGeno, minFrame=minT, maxFrame=maxT)
                    durEventsSameGeno = getDurationOfEventWithList(connection, file, behavEvent, idAnimalA, animalSameGeno, minFrame=minT, maxFrame=maxT)
                    
                    nbEventsDiffGeno = 0
                    durEventsDiffGeno = 0
                    
                    if ( MODE_MULTI_GENOTYPE == True ):                            
                        nbEventsDiffGeno = getNumberOfEventWithList(connection, file, behavEvent, idAnimalA, animalDiffGeno, minFrame=minT, maxFrame=maxT)
                        durEventsDiffGeno = getDurationOfEventWithList(connection, file, behavEvent, idAnimalA, animalDiffGeno, minFrame=minT, maxFrame=maxT)
                            
                    print( behavEvent, pool.animalDictionnary[idAnimalA].RFID )
                    
                    resSame = [file, behavEvent, pool.animalDictionnary[idAnimalA].RFID, pool.animalDictionnary[idAnimalA].genotype, "sameGeno", durEventsSameGeno, nbEventsSameGeno]
                    #text_file.write( "{}\n".format( resSame ) )
                    if ( MODE_MULTI_GENOTYPE == True ):
                        resDiff = [file, behavEvent, pool.animalDictionnary[idAnimalA].RFID, pool.animalDictionnary[idAnimalA].genotype, "diffGeno", durEventsDiffGeno, nbEventsDiffGeno]
                        #text_file.write( "{}\n".format( resDiff ) )
                             
            ''' matrix output ''' 
            
                
            text_file.write( "night {}\n".format( n ) )
                
            for behavEvent in behaviouralEventTwoMice:
                    
                
                print( "computing {} ".format(behavEvent))
                
                for idAnimalA in pool.animalDictionnary.keys():
                    for idAnimalB in pool.animalDictionnary.keys():
                        if ( idAnimalA == idAnimalB ):
                            continue
                    
                        event = EventTimeLineCached( connection, file, behavEvent, idAnimalA, idAnimalB, minFrame=minT, maxFrame=maxT )
                        
                        totalEventDuration = event.getTotalLength()
                        nbEvent = event.getNumberOfEvent(minFrame = minT, maxFrame = maxT)
                
                        print( behavEvent, pool.animalDictionnary[idAnimalA].RFID, pool.animalDictionnary[idAnimalB].RFID )
                    
                        resSame = [file, behavEvent, pool.animalDictionnary[idAnimalA].RFID, pool.animalDictionnary[idAnimalB].RFID, minT, maxT, totalEventDuration, nbEvent]
                    
                        text_file.write( "{}\t{}\t{}\t{}\t{}\t{}\t{}\t{}\t{}\t{}\n".format( file, behavEvent, pool.animalDictionnary[idAnimalA].RFID, pool.animalDictionnary[idAnimalA].genotype, pool.animalDictionnary[idAnimalB].RFID, pool.animalDictionnary[idAnimalB].genotype, minT, maxT, totalEventDuration, nbEvent ) ) 
                         
            n+=1                 
                        
    text_file.write( "\n" )
    text_file.close()
       
    print ("done.")
            
         
                
                
            
            
            <|MERGE_RESOLUTION|>--- conflicted
+++ resolved
@@ -53,15 +53,10 @@
     files = getFilesToProcess()
     tmin, tmax, text_file = getMinTMaxTAndFileNameInput()
 
-   
-<<<<<<< HEAD
     #behaviouralEventTwoMice = ["Approach contact", "Approach rear", "Break contact", "Contact", "FollowZone Isolated", "Group2", "Oral-oral Contact", "Oral-genital Contact", "Side by side Contact", "Side by side Contact, opposite way", "Social approach", "Get away", "Train2"] 
     behaviouralEventTwoMice = ["Get away"]
     
-=======
-    behaviouralEventTwoMice = ["Approach contact", "Approach rear", "Break contact", "Contact", "FollowZone Isolated", "Group2", "Oral-oral Contact", "Oral-genital Contact", "Side by side Contact", "Side by side Contact, opposite way", "Social approach", "Get away", "Train2"] 
-    #behaviouralEventTwoMice = ["Contact"]
->>>>>>> c5974d7f
+
     for file in files:
         
         print(file)
